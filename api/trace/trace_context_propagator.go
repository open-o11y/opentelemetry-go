--- conflicted
+++ resolved
@@ -85,33 +85,18 @@
 		return EmptySpanContext()
 	}
 
-<<<<<<< HEAD
-	h = strings.Trim(h, "-")
-	if !traceCtxRegExp.MatchString(h) {
+	matches := traceCtxRegExp.FindStringSubmatch(h)
+
+	if len(matches) == 0 {
 		return EmptySpanContext()
 	}
 
-	sections := strings.Split(h, "-")
-	if len(sections) < 4 {
+	if len(matches) < 5 { // four subgroups plus the overall match
 		return EmptySpanContext()
 	}
 
-	if len(sections[0]) != 2 {
+	if len(matches[1]) != 2 {
 		return EmptySpanContext()
-=======
-	matches := traceCtxRegExp.FindStringSubmatch(h)
-
-	if len(matches) == 0 {
-		return core.EmptySpanContext()
-	}
-
-	if len(matches) < 5 { // four subgroups plus the overall match
-		return core.EmptySpanContext()
-	}
-
-	if len(matches[1]) != 2 {
-		return core.EmptySpanContext()
->>>>>>> 7026089a
 	}
 	ver, err := hex.DecodeString(matches[1])
 	if err != nil {
@@ -122,56 +107,31 @@
 		return EmptySpanContext()
 	}
 
-<<<<<<< HEAD
-	if version == 0 && len(sections) != 4 {
+	if version == 0 && len(matches) != 5 { // four subgroups plus the overall match
 		return EmptySpanContext()
 	}
 
-	if len(sections[1]) != 32 {
+	if len(matches[2]) != 32 {
 		return EmptySpanContext()
-=======
-	if version == 0 && len(matches) != 5 { // four subgroups plus the overall match
-		return core.EmptySpanContext()
-	}
-
-	if len(matches[2]) != 32 {
-		return core.EmptySpanContext()
->>>>>>> 7026089a
 	}
 
 	var sc SpanContext
 
-<<<<<<< HEAD
-	sc.TraceID, err = IDFromHex(sections[1][:32])
-=======
-	sc.TraceID, err = core.TraceIDFromHex(matches[2][:32])
->>>>>>> 7026089a
+	sc.TraceID, err = IDFromHex(matches[2][:32])
 	if err != nil {
 		return EmptySpanContext()
 	}
 
-<<<<<<< HEAD
-	if len(sections[2]) != 16 {
+	if len(matches[3]) != 16 {
 		return EmptySpanContext()
 	}
-	sc.SpanID, err = SpanIDFromHex(sections[2])
-=======
-	if len(matches[3]) != 16 {
-		return core.EmptySpanContext()
-	}
-	sc.SpanID, err = core.SpanIDFromHex(matches[3])
->>>>>>> 7026089a
+	sc.SpanID, err = SpanIDFromHex(matches[3])
 	if err != nil {
 		return EmptySpanContext()
 	}
 
-<<<<<<< HEAD
-	if len(sections[3]) != 2 {
+	if len(matches[4]) != 2 {
 		return EmptySpanContext()
-=======
-	if len(matches[4]) != 2 {
-		return core.EmptySpanContext()
->>>>>>> 7026089a
 	}
 	opts, err := hex.DecodeString(matches[4])
 	if err != nil || len(opts) < 1 || (version == 0 && opts[0] > 2) {
