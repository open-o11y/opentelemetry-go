--- conflicted
+++ resolved
@@ -29,18 +29,10 @@
 	sdktrace "go.opentelemetry.io/otel/sdk/trace"
 )
 
-<<<<<<< HEAD
-// initTracer creates a new trace provider instance and registers it as global trace provider.
-func initTracer() func() {
-	// Create and install Jaeger export pipeline.
-	flush, err := jaeger.InstallNewPipeline(
-		jaeger.WithCollectorEndpoint(jaeger.WithEndpoint("http://localhost:14268/api/traces")),
-=======
 func main() {
 	// Create and install Jaeger export pipeline as the global.
 	tp, err := jaeger.InstallNewPipeline(
-		jaeger.WithCollectorEndpoint("http://localhost:14268/api/traces"),
->>>>>>> 66389ad6
+		jaeger.WithCollectorEndpoint(jaeger.WithEndpoint("http://localhost:14268/api/traces")),
 		jaeger.WithSDKOptions(
 			sdktrace.WithSampler(sdktrace.AlwaysSample()),
 			sdktrace.WithResource(resource.NewWithAttributes(
