// Copyright The OpenTelemetry Authors
//
// Licensed under the Apache License, Version 2.0 (the "License");
// you may not use this file except in compliance with the License.
// You may obtain a copy of the License at
//
//     http://www.apache.org/licenses/LICENSE-2.0
//
// Unless required by applicable law or agreed to in writing, software
// distributed under the License is distributed on an "AS IS" BASIS,
// WITHOUT WARRANTIES OR CONDITIONS OF ANY KIND, either express or implied.
// See the License for the specific language governing permissions and
// limitations under the License.

// Command jaeger is an example program that creates spans
// and uploads to Jaeger.
package main

import (
	"context"
	"log"
	"time"

	"go.opentelemetry.io/otel"

	"go.opentelemetry.io/otel/attribute"
	"go.opentelemetry.io/otel/exporters/trace/jaeger"
	"go.opentelemetry.io/otel/sdk/resource"
	tracesdk "go.opentelemetry.io/otel/sdk/trace"
	"go.opentelemetry.io/otel/semconv"
)

<<<<<<< HEAD
func main() {
	// Create and install Jaeger export pipeline as the global.
	tp, err := jaeger.InstallNewPipeline(
		jaeger.WithCollectorEndpoint(jaeger.WithEndpoint("http://localhost:14268/api/traces")),
		jaeger.WithSDKOptions(
			sdktrace.WithSampler(sdktrace.AlwaysSample()),
			sdktrace.WithResource(resource.NewWithAttributes(
				semconv.ServiceNameKey.String("trace-demo"),
				attribute.String("exporter", "jaeger"),
				attribute.Float64("float", 312.23),
			)),
		),
=======
const (
	service     = "trace-demo"
	environment = "production"
	id          = 1
)

// tracerProvider returns an OpenTelemetry TracerProvider configured to use
// the Jaeger exporter that will send spans to the provided url. The returned
// TracerProvider will also use a Resource configured with all the information
// about the application.
func tracerProvider(url string) (*tracesdk.TracerProvider, error) {
	// Create the Jaeger exporter
	exp, err := jaeger.NewRawExporter(jaeger.WithCollectorEndpoint(url))
	if err != nil {
		return nil, err
	}
	tp := tracesdk.NewTracerProvider(
		// Always be sure to batch in production.
		tracesdk.WithBatcher(exp),
		// Record information about this application in an Resource.
		tracesdk.WithResource(resource.NewWithAttributes(
			semconv.ServiceNameKey.String(service),
			attribute.String("environment", environment),
			attribute.Int64("ID", id),
		)),
>>>>>>> 543c8144
	)
	return tp, nil
}

func main() {
	tp, err := tracerProvider("http://localhost:14268/api/traces")
	if err != nil {
		log.Fatal(err)
	}

	// Register our TracerProvider as the global so any imported
	// instrumentation in the future will default to using it.
	otel.SetTracerProvider(tp)

	ctx, cancel := context.WithCancel(context.Background())
	defer cancel()

	// Cleanly shutdown and flush telemetry when the application exits.
	defer func(ctx context.Context) {
		// Do not make the application hang when it is shutdown.
		ctx, cancel = context.WithTimeout(ctx, time.Second*5)
		defer cancel()
		if err := tp.Shutdown(ctx); err != nil {
			log.Fatal(err)
		}
	}(ctx)

	tr := tp.Tracer("component-main")

	ctx, span := tr.Start(ctx, "foo")
	defer span.End()

	bar(ctx)
}

func bar(ctx context.Context) {
	// Use the global TracerProvider.
	tr := otel.Tracer("component-bar")
	_, span := tr.Start(ctx, "bar")
	span.SetAttributes(attribute.Key("testset").String("value"))
	defer span.End()

	// Do bar...
}<|MERGE_RESOLUTION|>--- conflicted
+++ resolved
@@ -30,20 +30,6 @@
 	"go.opentelemetry.io/otel/semconv"
 )
 
-<<<<<<< HEAD
-func main() {
-	// Create and install Jaeger export pipeline as the global.
-	tp, err := jaeger.InstallNewPipeline(
-		jaeger.WithCollectorEndpoint(jaeger.WithEndpoint("http://localhost:14268/api/traces")),
-		jaeger.WithSDKOptions(
-			sdktrace.WithSampler(sdktrace.AlwaysSample()),
-			sdktrace.WithResource(resource.NewWithAttributes(
-				semconv.ServiceNameKey.String("trace-demo"),
-				attribute.String("exporter", "jaeger"),
-				attribute.Float64("float", 312.23),
-			)),
-		),
-=======
 const (
 	service     = "trace-demo"
 	environment = "production"
@@ -56,7 +42,7 @@
 // about the application.
 func tracerProvider(url string) (*tracesdk.TracerProvider, error) {
 	// Create the Jaeger exporter
-	exp, err := jaeger.NewRawExporter(jaeger.WithCollectorEndpoint(url))
+  exp, err := jaeger.NewRawExporter(jaeger.WithCollectorEndpoint(jaeger.WithEndpoint(url)))
 	if err != nil {
 		return nil, err
 	}
@@ -69,7 +55,6 @@
 			attribute.String("environment", environment),
 			attribute.Int64("ID", id),
 		)),
->>>>>>> 543c8144
 	)
 	return tp, nil
 }
