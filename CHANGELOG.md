--- conflicted
+++ resolved
@@ -10,11 +10,8 @@
 
 ### Added
 
-<<<<<<< HEAD
 - Added Jaeger Environment variables: `OTEL_EXPORTER_JAEGER_AGENT_HOST`, `OTEL_EXPORTER_JAEGER_AGENT_PORT`
   These environment variables can be used to override Jaeger agent hostname and port (#1752)
-  
-=======
 - Added support for configuring OTLP/HTTP Endpoints, Headers, Compression and Timeout via the Environment Variables. (#1758)
   - `OTEL_EXPORTER_OTLP_ENDPOINT`
   - `OTEL_EXPORTER_OTLP_TRACES_ENDPOINT`
@@ -28,13 +25,13 @@
   - `OTEL_EXPORTER_OTLP_TIMEOUT`
   - `OTEL_EXPORTER_OTLP_TRACES_TIMEOUT`
   - `OTEL_EXPORTER_OTLP_METRICS_TIMEOUT`
+  
 ### Fixed
 
 - The `Span.IsRecording` implementation from `go.opentelemetry.io/otel/sdk/trace` always returns false when not being sampled. (#1750)
 - The Jaeger exporter now correctly sets tags for the Span status code and message.
   This means it uses the correct tag keys (`"otel.status_code"`, `"otel.status_description"`) and does not set the status message as a tag unless it is set on the span. (#1761)
 
->>>>>>> 928e3c38
 ### Changed
 
 - Updated Jaeger Environment Variables: `JAEGER_ENDPOINT`, `JAEGER_USER`, `JAEGER_PASSWORD`
