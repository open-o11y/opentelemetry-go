--- conflicted
+++ resolved
@@ -9,6 +9,7 @@
 ## [Unreleased]
 
 ### Added
+
 - Adds a custom MarshalJSON method for `trace.Link` to marshal all fields. (#1852)
 
 ### Changed
@@ -28,26 +29,6 @@
 
 ## [0.20.0] - 2021-04-23
 
-<<<<<<< HEAD
-### Changed
-
-- Make `NewSplitDriver` from `go.opentelemetry.io/otel/exporters/otlp` take variadic arguments instead of a `SplitConfig` item.
-  `NewSplitDriver` now automically implements an internal `noopDriver` for `SplitConfig` fields that are not initialized. (#1798)
-
-### Deprecated
-
-### Removed
-
-### Fixed
-
-- Only report errors from the `"go.opentelemetry.io/otel/sdk/resource".Environment` function when they are not `nil`. (#1850, #1851)
-
-### Security
-
-## [0.20.0] - 2021-04-23
-
-=======
->>>>>>> 7b8b054b
 ### Added
 
 - The OTLP exporter now has two new convenience functions, `NewExportPipeline` and `InstallNewPipeline`, setup and install the exporter in tracing and metrics pipelines. (#1373)
